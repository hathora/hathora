--- conflicted
+++ resolved
@@ -1,11 +1,8 @@
 import { Context, Methods } from "./.hathora/methods";
 import { Response } from "../api/base";
-<<<<<<< HEAD
 import {
   ICallRequest,
   IFoldRequest,
-  IInitializeRequest,
-  IJoinGameRequest,
   IRaiseRequest,
   IStartGameRequest,
   IStartRoundRequest,
@@ -15,9 +12,6 @@
   RoundStatus,
   UserId,
 } from "../api/types";
-=======
-import { UserId, PlayerState, PlayerStatus, PlayerInfo, IStartGameRequest, IRaiseRequest } from "../api/types";
->>>>>>> a4444fec
 import { Card, Cards, createDeck, drawCardsFromDeck, findHighestHands } from "@pairjacks/poker-cards";
 
 type InternalPlayerInfo = Omit<PlayerInfo, "cards"> & { cards: Cards };
