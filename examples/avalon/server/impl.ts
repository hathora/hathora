import { Context, Methods } from "./.rtag/methods";
import {
  UserData,
  Result,
  PlayerState,
  ICreateGameRequest,
  IJoinGameRequest,
  IStartGameRequest,
  IProposeQuestRequest,
  IVoteForProposalRequest,
  IVoteInQuestRequest,
  Username,
  Role,
  QuestId,
  Vote,
  GameStatus,
  QuestAttempt,
  QuestStatus,
} from "./.rtag/types";
import { shuffle } from "./utils";

interface InternalQuestAttempt {
  id: QuestId;
  roundNumber: number;
  attemptNumber: number;
  numPlayers: number;
  size: number;
  leader: Username;
  members: Username[];
  votes: Map<Username, Vote>;
  results: Map<Username, Vote>;
}

interface InternalState {
  creator: Username;
  players: Username[];
  roles: Map<Username, Role>;
  quests: InternalQuestAttempt[];
}

const ROLE_KNOWLEDGE = new Map([
  [Role.MERLIN, [Role.MORGANA, Role.ASSASSIN, Role.MINION, Role.OBERON]],
  [Role.PERCIVAL, [Role.MERLIN, Role.MORGANA]],
  [Role.LOYAL_SERVANT, []],
  [Role.MORGANA, [Role.MORDRED, Role.ASSASSIN, Role.MINION]],
  [Role.MORDRED, [Role.MORGANA, Role.ASSASSIN, Role.MINION]],
  [Role.OBERON, []],
  [Role.ASSASSIN, [Role.MORGANA, Role.MORDRED, Role.MINION]],
  [Role.MINION, [Role.MORGANA, Role.MORDRED, Role.ASSASSIN, Role.MINION]],
]);

const EVIL_ROLES = new Set([Role.MORGANA, Role.MORGANA, Role.OBERON, Role.ASSASSIN, Role.MINION]);

const QUEST_CONFIGURATIONS = new Map([
  [5, [2, 3, 2, 3, 3]],
  [6, [2, 3, 4, 3, 4]],
  [7, [2, 3, 3, 4, 4]],
  [8, [3, 4, 4, 5, 5]],
  [9, [3, 4, 4, 5, 5]],
  [10, [3, 4, 4, 5, 5]],
]);

export class Impl implements Methods<InternalState> {
  createGame(user: UserData, ctx: Context, request: ICreateGameRequest): InternalState {
    return {
      creator: user.name,
      players: [user.name],
      roles: new Map(),
      quests: [],
    };
  }
  joinGame(state: InternalState, user: UserData, ctx: Context, request: IJoinGameRequest): Result {
    state.players.push(user.name);
    return Result.success();
  }
  startGame(state: InternalState, user: UserData, ctx: Context, request: IStartGameRequest): Result {
    if (!QUEST_CONFIGURATIONS.has(state.players.length)) {
      return Result.error("Invalid number of players");
    }
    if (request.playerOrder !== undefined && request.playerOrder.length > 0) {
      state.players = request.playerOrder;
    } else {
      state.players = shuffle(ctx.randInt, state.players);
    }
    const leader = request.leader ?? state.players[ctx.randInt() % state.players.length];
    state.roles = new Map(shuffle(ctx.randInt, request.roleList).map((role, i) => [state.players[i], role]));
    state.quests.push(createQuest(1, 1, state.players.length, leader));
    return Result.success();
  }
  proposeQuest(state: InternalState, user: UserData, ctx: Context, request: IProposeQuestRequest): Result {
    const quest = state.quests.find((q) => q.id === request.questId)!;
    quest.members = request.proposedMembers;
    return Result.success();
  }
  voteForProposal(state: InternalState, user: UserData, ctx: Context, request: IVoteForProposalRequest): Result {
    const quest = state.quests.find((q) => q.id === request.questId)!;
    quest.votes.set(user.name, request.vote);
    if (questStatus(quest) === QuestStatus.PROPOSAL_REJECTED && quest.attemptNumber < 5) {
      state.quests.push(
        createQuest(
          quest.roundNumber,
          quest.attemptNumber + 1,
          quest.numPlayers,
          getNextLeader(quest.leader, state.players)
        )
      );
    }
    return Result.success();
  }
  voteInQuest(state: InternalState, user: UserData, ctx: Context, request: IVoteInQuestRequest): Result {
    const quest = state.quests.find((q) => q.id === request.questId)!;
    quest.results.set(user.name, request.vote);
    if (
      quest.results.size === quest.size &&
      numQuestsForStatus(state.quests, QuestStatus.FAILED) < 3 &&
      numQuestsForStatus(state.quests, QuestStatus.PASSED) < 3
    ) {
      state.quests.push(
        createQuest(quest.roundNumber + 1, 1, quest.numPlayers, getNextLeader(quest.leader, state.players))
      );
    }
    return Result.success();
  }
<<<<<<< HEAD
  getUserState(state: InternalState, user: UserData, ctx: Context): PlayerState {
    const role = state.roles?.get(user.name);
    const roleCounts = histogram([...(state.roles?.values() || [])]);
=======
  getUserState(state: InternalState, user: UserData): PlayerState {
    const role = state.roles.get(user.name);
>>>>>>> 3538b47d
    return {
      status: gameStatus(state.quests),
      rolesInfo: [...ROLE_KNOWLEDGE].map(([role, knownRoles]) => ({
        role,
        knownRoles,
        isEvil: EVIL_ROLES.has(role),
        quantity: [...state.roles.values()].filter((r) => r === role).length,
      })),
      creator: state.creator,
      players: state.players,
      role,
      knownPlayers: [...state.roles.entries()]
        .filter(([_, r]) => (ROLE_KNOWLEDGE.get(role!) || []).includes(r))
        .map(([p, _]) => p),
      playersPerQuest: QUEST_CONFIGURATIONS.get(state.players.length) || [],
      quests: state.quests.map((q) => sanitizeQuest(q, user.name)),
    };
  }
}

function createQuest(
  roundNumber: number,
  attemptNumber: number,
  numPlayers: number,
  leader: Username
): InternalQuestAttempt {
  const playersPerRound = QUEST_CONFIGURATIONS.get(numPlayers)!;
  return {
    id: (roundNumber - 1) * playersPerRound.length + (attemptNumber - 1),
    roundNumber,
    attemptNumber,
    numPlayers,
    size: playersPerRound[roundNumber - 1],
    leader,
    members: [],
    votes: new Map(),
    results: new Map(),
  };
}

function getNextLeader(leader: Username, players: Username[]) {
  const idx = players.findIndex((p) => p === leader);
  return players[(idx + 1) % players.length];
}

function sanitizeQuest(quest: InternalQuestAttempt, username: Username): QuestAttempt {
  return {
    id: quest.id,
    status: questStatus(quest),
    roundNumber: quest.roundNumber,
    attemptNumber: quest.attemptNumber,
    leader: quest.leader,
    members: quest.members,
    proposalVotes: [...quest.votes.entries()].map(([player, vote]) => ({
      player,
      vote: player === username || quest.votes.size === quest.numPlayers ? vote : undefined,
    })),
    results: [...quest.results.entries()].map(([player, vote]) => ({
      player,
      vote: player === username || quest.results.size === quest.size ? vote : undefined,
    })),
    numFailures: numFails(quest.results),
  };
}

function gameStatus(quests: InternalQuestAttempt[]) {
  if (quests.length === 0) {
    return GameStatus.NOT_STARTED;
  } else if (numQuestsForStatus(quests, QuestStatus.FAILED) > 2 || exceededQuestAttempts(quests.slice(-1)[0])) {
    return GameStatus.EVIL_WON;
  } else if (numQuestsForStatus(quests, QuestStatus.PASSED) > 2) {
    return GameStatus.GOOD_WON;
  }
  return GameStatus.IN_PROGRESS;
}

function questStatus(quest: InternalQuestAttempt) {
  if (quest.members.length === 0) {
    return QuestStatus.PROPOSING_QUEST;
  } else if (quest.votes.size < quest.numPlayers) {
    return QuestStatus.VOTING_FOR_PROPOSAL;
  } else if (numFails(quest.votes) * 2 >= quest.numPlayers) {
    return QuestStatus.PROPOSAL_REJECTED;
  } else if (quest.results.size < quest.size) {
    return QuestStatus.VOTING_IN_QUEST;
  }
  return numFails(quest.results) >= maxFails(quest) ? QuestStatus.FAILED : QuestStatus.PASSED;
}

function numQuestsForStatus(quests: InternalQuestAttempt[], status: QuestStatus): number {
  return quests.filter((q) => questStatus(q) === status).length;
}

function numFails(votes: Map<Username, Vote>) {
  return [...votes.values()].filter((vote) => vote === Vote.FAIL).length;
}

function maxFails(quest: InternalQuestAttempt): number {
  return quest.numPlayers > 6 && quest.roundNumber === 4 ? 2 : 1;
}

function exceededQuestAttempts(quest: InternalQuestAttempt): boolean {
  return quest.attemptNumber === 5 && questStatus(quest) === QuestStatus.PROPOSAL_REJECTED;
}<|MERGE_RESOLUTION|>--- conflicted
+++ resolved
@@ -121,14 +121,8 @@
     }
     return Result.success();
   }
-<<<<<<< HEAD
   getUserState(state: InternalState, user: UserData, ctx: Context): PlayerState {
-    const role = state.roles?.get(user.name);
-    const roleCounts = histogram([...(state.roles?.values() || [])]);
-=======
-  getUserState(state: InternalState, user: UserData): PlayerState {
     const role = state.roles.get(user.name);
->>>>>>> 3538b47d
     return {
       status: gameStatus(state.quests),
       rolesInfo: [...ROLE_KNOWLEDGE].map(([role, knownRoles]) => ({
