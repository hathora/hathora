--- conflicted
+++ resolved
@@ -2,13 +2,9 @@
   "name": "avalon",
   "version": "0.0.1",
   "dependencies": {
-<<<<<<< HEAD
     "@vue/web-component-wrapper": "^1.2.0",
-    "vue": "^2.6.11"
-=======
     "vue": "^2.6.11",
     "vue-class-component": "^7.2.5",
     "vue-property-decorator": "^9.0.0"
->>>>>>> a254b3ae
   }
 }