--- conflicted
+++ resolved
@@ -52,7 +52,6 @@
     envDir: rootDir,
     clearScreen: false,
     server: { host: "0.0.0.0" },
-    resolve: { alias: { vue: "vue/dist/vue.esm.js" } },
   })
     .then((server) => server.listen())
     .then((server) => printHttpServerUrls(server.httpServer!, server.config));
@@ -94,26 +93,10 @@
 } else if (command === "install") {
   install();
 } else if (command === "start") {
-<<<<<<< HEAD
-  createServer({
-    root: appEntryPath,
-    envDir: rootDir,
-    clearScreen: false,
-    server: { host: "0.0.0.0" },
-  }).then((server) => server.listen());
-  shelljs.cd(serverDir);
-  process.env.DATA_DIR = join(serverDir, ".rtag/data");
-  process.env.DOTENV_CONFIG_PATH = join(rootDir, ".env");
-  process.env.NODE_LOADER_CONFIG = join(__dirname, "node-loader.config.mjs");
-  const loaderPath = join(__dirname, "node_modules/@node-loader/core/lib/node-loader-core.js");
-  const storePath = join(serverDir, ".rtag/store.ts");
-  shelljs.exec(`node --loader ${loaderPath} --experimental-specifier-resolution=node ${storePath}`, { async: true });
-=======
   start();
 } else if (command === "dev") {
   install();
   start();
->>>>>>> cebc350f
 } else if (command === "build") {
   process.env.VITE_APP_ID = appId;
   build({
