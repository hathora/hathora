#!/usr/bin/env ts-node-script

import { displayPlugins } from "./examples/avalon/plugins";
import { safeLoad } from "js-yaml";
import { readFileSync, writeFileSync, existsSync, mkdirSync, promises } from "fs";
import { compile, registerHelper } from "handlebars";
import path from "path";
import npm from "npm";

type Arg = ObjectArg | ArrayArg | EnumArg | StringArg | NumberArg | BooleanArg | DisplayPluginArg;
interface ObjectArg {
  type: "object";
  required: boolean;
  properties: Record<string, Arg>;
}
interface ArrayArg {
  type: "array";
  required: boolean;
  items: Arg;
}
interface EnumArg {
  type: "enum";
  required: boolean;
  options: { label: string; value: number }[];
}
interface StringArg {
  type: "string";
  required: boolean;
}
interface NumberArg {
  type: "number";
  required: boolean;
}
interface BooleanArg {
  type: "boolean";
  required: boolean;
}
interface DisplayPluginArg {
  type: "display-plugin";
  componentId: string;
}

registerHelper("eq", (a, b) => a === b);
registerHelper("ne", (a, b) => a !== b);
registerHelper("stringify", JSON.stringify);
registerHelper("isArray", Array.isArray);
registerHelper("isObject", (x) => typeof x === "object");
registerHelper("makeRequestName", (x) => "I" + capitalize(x) + "Request");
registerHelper("makePluginName", (x, type) => `${x.replace("[]", "Array")}${type}Component`);
registerHelper("join", (params, joinStr, prepend, postpend, options) => {
  let paramsStr;
  if (Array.isArray(params)) {
    paramsStr = params.map((name) => options.fn({ name })).join(joinStr);
  } else {
    paramsStr = Object.entries(params || {})
      .map(([name, type]) => options.fn({ name, type }))
      .join(joinStr);
  }
  return (prepend && paramsStr.length ? joinStr : "") + paramsStr + (postpend && paramsStr.length ? joinStr : "");
});
registerHelper("getArgsInfo", (args) => getArgsInfo(args, true));

function getArgsInfo(args: any, required: boolean): Arg {
  if (Array.isArray(args)) {
    return {
      type: "enum",
      required,
      options: args.map((label: string, value) => ({ label, value })),
    };
  } else if (typeof args === "object") {
    return {
      type: "object",
      required,
      properties: Object.fromEntries(
        Object.entries(args).map(([name, type]) => [sanitize(name), getArgsInfo(type, !name.endsWith("?"))])
      ),
    };
  } else if (typeof args === "string") {
<<<<<<< HEAD
    if (args in displayPlugins) {
      return { type: "display-plugin", componentId: displayPlugins[args].id };
    } else if (args.endsWith("[]")) {
      return { type: "array", items: getArgsInfo(args.substring(0, args.length - 2)) };
=======
    if (args.endsWith("[]")) {
      return { type: "array", required, items: getArgsInfo(args.substring(0, args.length - 2), required) };
>>>>>>> b37d07f2
    } else if (args in doc.types) {
      return getArgsInfo(doc.types[args], required);
    } else if (args === "string" || args === "number" || args === "boolean") {
      return { type: args, required };
    }
  }
  throw new Error("Invalid args: " + args);
}

function capitalize(s: string) {
  return s.charAt(0).toUpperCase() + s.slice(1);
}

function sanitize(s: string) {
  return s.replace(/[\W]+/g, "");
}

function generate(file: string) {
  const template = compile(readFileSync(path.join(__dirname, "templates", file), "utf8"));
  writeFileSync(path.join(".lsot", file.split(".hbs")[0]), template({ ...doc, displayPlugins }), "utf8");
}

const doc = safeLoad(readFileSync("types.yml", "utf8"));

if (!existsSync(".lsot")) {
  mkdirSync(".lsot");
}

promises
  .readdir(path.join(__dirname, "templates"))
  .then((files) => files.forEach(generate))
  .then(() => {
    process.chdir(".lsot");
    npm.load(() => {
      npm.commands.install([], (err, res) => {});
    });
  });<|MERGE_RESOLUTION|>--- conflicted
+++ resolved
@@ -76,15 +76,10 @@
       ),
     };
   } else if (typeof args === "string") {
-<<<<<<< HEAD
     if (args in displayPlugins) {
-      return { type: "display-plugin", componentId: displayPlugins[args].id };
+      return { type: "display-plugin", required, componentId: displayPlugins[args].id };
     } else if (args.endsWith("[]")) {
-      return { type: "array", items: getArgsInfo(args.substring(0, args.length - 2)) };
-=======
-    if (args.endsWith("[]")) {
       return { type: "array", required, items: getArgsInfo(args.substring(0, args.length - 2), required) };
->>>>>>> b37d07f2
     } else if (args in doc.types) {
       return getArgsInfo(doc.types[args], required);
     } else if (args === "string" || args === "number" || args === "boolean") {
