--- conflicted
+++ resolved
@@ -1,19 +1,12 @@
-<<<<<<< HEAD
-import { Writer, Reader } from "bin-serde";
-import { Response, Message, ResponseMessage, EventMessage } from "./base";
-
-export const NO_DIFF = Symbol("NODIFF");
-export type DeepPartial<T> = T extends string | number | boolean | undefined
-  ? T
-  : T extends Array<infer ArrayType>
-  ? Array<DeepPartial<ArrayType> | typeof NO_DIFF> | typeof NO_DIFF
-  : T extends { type: string; val: any }
-  ? { type: T["type"]; val: DeepPartial<T["val"] | typeof NO_DIFF> }
-  : { [K in keyof T]: DeepPartial<T[K]> | typeof NO_DIFF };
-=======
 import { Writer as _Writer, Reader as _Reader } from "bin-serde";
-import { Response as _Response, NO_DIFF as _NO_DIFF, DeepPartial as _DeepPartial } from "./base";
->>>>>>> 8c933d13
+import {
+  NO_DIFF as _NO_DIFF,
+  DeepPartial as _DeepPartial,
+  Response as _Response,
+  Message as _Message,
+  ResponseMessage as _ResponseMessage,
+  EventMessage as _EventMessage
+} from "./base";
 
 {{#each types}}
 {{#if alias}}
@@ -318,23 +311,14 @@
 export function encodeStateUpdate(
   stateDiff: _DeepPartial<{{userState}}> | undefined,
   changedAtDiff: number,
-<<<<<<< HEAD
-  messages: Message[]
-=======
-  responses: Record<number, _Response>
->>>>>>> 8c933d13
+  messages: _Message[]
 ) {
   const buf = new _Writer();
   buf.writeUVarint(changedAtDiff);
-<<<<<<< HEAD
-  writeOptional(buf, stateDiff, (x) => {{userState}}.encodeDiff(x, buf));
+  writeOptional(buf, stateDiff, (x) => {{#with (lookup types userState)}}{{> renderEncodeDiffArg}}{{/with}});
   const responses = messages.flatMap((msg) => (msg.type === "response" ? msg : []));
   buf.writeUVarint(responses.length);
   responses.forEach(({ msgId, response }) => {
-=======
-  writeOptional(buf, stateDiff, (x) => {{#with (lookup types userState)}}{{> renderEncodeDiffArg}}{{/with}});
-  Object.entries(responses).forEach(([msgId, response]) => {
->>>>>>> 8c933d13
     buf.writeUInt32(Number(msgId));
     writeOptional(buf, response.type === "error" ? response.error : undefined, (x) => writeString(buf, x));
   });
@@ -346,34 +330,19 @@
 export function decodeStateUpdate(buf: ArrayBufferView | _Reader): {
   stateDiff?: _DeepPartial<{{userState}}>;
   changedAtDiff: number;
-<<<<<<< HEAD
-  responses: ResponseMessage[];
-  events: EventMessage[];
-=======
-  responses: Record<number, _Response>;
->>>>>>> 8c933d13
+  responses: _ResponseMessage[];
+  events: _EventMessage[];
 } {
   const sb = ArrayBuffer.isView(buf) ? new _Reader(buf) : buf;
   const changedAtDiff = sb.readUVarint();
-<<<<<<< HEAD
-  const stateDiff = parseOptional(sb, () => {{userState}}.decodeDiff(sb));
+  const stateDiff = parseOptional(sb, () => {{#with (lookup types userState)}}{{> renderDecodeDiffArg}}{{/with}});
   const responses = [...Array(sb.readUVarint())].map(() => {
     const msgId = sb.readUInt32();
     const maybeError = parseOptional(sb, () => parseString(sb));
-    return Message.response(msgId, maybeError === undefined ? Response.ok() : Response.error(maybeError));
+    return _Message.response(msgId, maybeError === undefined ? _Response.ok() : _Response.error(maybeError));
   });
-  const events = [...Array(sb.readUVarint())].map(() => Message.event(sb.readString()));
+  const events = [...Array(sb.readUVarint())].map(() => _Message.event(sb.readString()));
   return { stateDiff, changedAtDiff, responses, events };
-=======
-  const stateDiff = parseOptional(sb, () => {{#with (lookup types userState)}}{{> renderDecodeDiffArg}}{{/with}});
-  const responses: Record<number, _Response> = {};
-  while (sb.remaining() > 0) {
-    const msgId = sb.readUInt32();
-    const maybeError = parseOptional(sb, () => parseString(sb));
-    responses[msgId] = maybeError === undefined ? _Response.ok() : _Response.error(maybeError);
-  }
-  return { stateDiff, changedAtDiff, responses };
->>>>>>> 8c933d13
 }
 export function decodeStateSnapshot(buf: ArrayBufferView | _Reader) {
   const sb = ArrayBuffer.isView(buf) ? new _Reader(buf) : buf;
