--- conflicted
+++ resolved
@@ -49,11 +49,7 @@
         socket.send({{makeRequestName initialize}}.encode(request));
       };
       socket.onmessage = ({ data }) => {
-<<<<<<< HEAD
-        new RtagConnection(data as string, socket, resolve, onStateChange, onEvent);
-=======
-        resolve(new RtagConnection(data as string, socket, onStateChange));
->>>>>>> cdd83013
+        resolve(new RtagConnection(data as string, socket, onStateChange, onEvent));
       };
     });
   }
@@ -66,14 +62,15 @@
   ): Promise<RtagConnection> {
     return new Promise((resolve, reject) => {
       const socket = this.initSocket(reject);
-<<<<<<< HEAD
-      new RtagConnection(stateId, socket, resolve, onStateChange, onEvent);
-=======
-      const conn = new RtagConnection(stateId, socket, (state) => {
-        resolve(conn);
-        onStateChange(state);
-      });
->>>>>>> cdd83013
+      const conn = new RtagConnection(
+        stateId,
+        socket,
+        (state) => {
+          resolve(conn);
+          onStateChange(state);
+        },
+        onEvent
+      );
       socket.onopen = () => {
         socket.send(token);
         socket.send(stateId);
@@ -93,22 +90,14 @@
 export class RtagConnection {
   private callbacks: Record<string, (response: Response) => void> = {};
 
-<<<<<<< HEAD
   public constructor(
     public stateId: StateId,
     private socket: WebSocket,
-    resolve: (connection: RtagConnection) => void,
     onStateChange: (state: UserState) => void,
     onEvent: (event: string) => void
   ) {
     socket.onmessage = ({ data }) => {
-      resolve(this);
       const { state, messages } = decodeState(new Uint8Array(data as ArrayBuffer));
-=======
-  public constructor(public stateId: StateId, private socket: WebSocket, onStateChange: (state: UserState) => void) {
-    socket.onmessage = ({ data }) => {
-      const { state, responses } = decodeState(new Uint8Array(data as ArrayBuffer));
->>>>>>> cdd83013
       if (state !== undefined) {
         onStateChange(state);
       }
