import React, { useEffect, useState } from "react";
import ReactDOM from "react-dom";
import { BrowserRouter, Route, Routes, useLocation, useNavigate, useParams } from "react-router-dom";
import { ToastContainer, Zoom, toast } from "react-toastify";
{{#if auth.google}}
import { GoogleLogin } from "react-google-login";
{{/if}}
import { RtagClient, RtagConnection } from "./client";
import { {{makeRequestName initialize}}, {{userState}} as UserState } from "./types";
import { RtagContext } from "./context";
import { Page } from "./Page";
import { Forms, InitializeForm } from "./Forms";
import { State } from "./State";

const client = new RtagClient(import.meta.env.VITE_APP_ID);

function App() {
  const [connection, setConnection] = useState<RtagConnection>();
  const [state, setState] = useState<UserState>();
  const [token, setToken] = useState<string | null>(sessionStorage.getItem("token"));
<<<<<<< HEAD
  const [openMethods, setOpenMethods] = useState(false)
  const history = useHistory();
=======
  const location = useLocation();
  const navigate = useNavigate();
>>>>>>> d97cbb44

  useEffect(() => {
    if (location.hash.length > 0) {
      sessionStorage.setItem("token", location.hash.substring(1));
      setToken(location.hash.substring(1));
      navigate(location.pathname, { replace: true });
    }
  }, [location]);

  if (token === null) {
    return (<Page openMethods={openMethods} setOpenMethods={setOpenMethods} user={null} state={null}>
        <Login setToken={setToken} /></Page>);
  }

  const user = RtagClient.getUserFromToken(token);
  return (
    <>
      <Page openMethods={openMethods} setOpenMethods={setOpenMethods} user={user} state={state}>
      <div id="app">
        <Routes>
          <Route
            path="/state/:stateId"
            element={
              <Main
                state={state}
                connection={connection}
                onConnect={(stateId) =>
                  client
                    .connectExisting(token, stateId, setState)
                    .then((conn) => setConnection(conn))
                    .catch((e) => toast.error("Connection error: " + e.reason))
                }
<<<<<<< HEAD
              }}
              openMethods={openMethods}
              setOpenMethods={setOpenMethods}
            />
          </Route>
          <Route exact path="/">
            <Home
              onConnect={(request) =>
                client
                  .connectNew(token, request, setState)
                  .then((conn) => {
                    setConnection(conn);
                    history.push(`/state/${conn.stateId}`);
                  })
                  .catch((e) => toast.error("Connection error: " + e.reason))
              }
            />
          </Route>
          <Route path="/">
            <div>Not Found</div>
          </Route>
        </Switch>
=======
                onDisconnect={() => {
                  if (connection !== undefined) {
                    connection.disconnect();
                    setConnection(undefined);
                    setState(undefined);
                  }
                }}
              />
            }
          />
          <Route
            path="/"
            element={
              <Home
                onConnect={(request) =>
                  client
                    .connectNew(token, request, setState)
                    .then((conn) => {
                      setConnection(conn);
                      navigate(`/state/${conn.stateId}`);
                    })
                    .catch((e) => toast.error("Connection error: " + e.reason))
                }
              />
            }
          />
          <Route path="*" element={<div>Not Found</div>} />
        </Routes>
>>>>>>> d97cbb44
      </div>
      </Page>
    </>
  );
}

function Login({ setToken }: { setToken: (token: string) => void }) {
  return (
    <div className="login w-full flex flex-col md:justify-center">
      <div className="w-6/12 m-auto">
        <h2 className="text-base text-xl font-semibold text-gray-900">Login</h2>
        <div className="flex flex-col mt-2">
      {{#each auth}}
        {{#if (eq @key "anonymous")}}
          <div className="w-6/12 mb-4">
            <button
              type="button"
              onClick={() =>
                client
                  .loginAnonymous()
                  .then((token) => {
                    sessionStorage.setItem("token", token);
                    setToken(token);
                  })
                  .catch((e) => toast.error("Authentication error: " + e.reason))
              }
              className="inline-flex items-center px-4 py-2 border border-transparent rounded-md shadow-sm text-sm font-medium text-white bg-indigo-600 hover:bg-indigo-700 focus:outline-none focus:ring-2 focus:ring-offset-2 focus:ring-indigo-500"
            >
            Login (Anonymous)
            </button>
          </div>
      {{else if (eq @key "google")}}

        <div className="w-6/12">
          <GoogleLogin
            clientId="{{clientId}}"
            onSuccess={({ tokenId }: any) =>
              client
                .loginGoogle(tokenId)
                .then((token) => {
                  sessionStorage.setItem("token", token);
                  setToken(token);
                })
                .catch((e) => toast.error("Authentication error: " + e.reason))
            }
            />
        </div>
      {{/if}}
    {{/each}}
      </div>
    </div>
  </div>
  );
}

function Home({ onConnect }: { onConnect: (request: {{makeRequestName initialize}}) => void }) {
  const [stateId, setStateId] = useState<string>("");
  const navigate = useNavigate();
  return (
<<<<<<< HEAD
    <div className="home w-full flex flex-col md:justify-center">
      <div className="w-6/12 m-auto">
        <h2 className="text-base text-xl font-semibold text-gray-900">Home</h2>
        <div className="flex flex-col mt-2">
          <div className="w-6/12 mb-4">
            <InitializeForm submit={onConnect} />
          </div>
          <div className="w-6/12">
            <input
                    type="text"
                    value={stateId}
                    onChange={(e) => setStateId(e.target.value)}
            className="focus:ring-indigo-500 focus:border-indigo-500 mb-2 block w-full shadow-sm sm:text-sm border-gray-300 rounded-md"
            />
            <button
              type="button"
              onClick={() => history.push(`/state/${stateId}`)}
              className="inline-flex items-center px-4 py-2 border border-transparent rounded-md shadow-sm text-sm font-medium text-white bg-indigo-600 hover:bg-indigo-700 focus:outline-none focus:ring-2 focus:ring-offset-2 focus:ring-indigo-500"
            >
              Join Existing
            </button>
          </div>
        </div>
      </div>
=======
    <div className="home">
      <h2>Home</h2>
      <InitializeForm submit={onConnect} />
      <input type="text" value={stateId} onChange={(e) => setStateId(e.target.value)}></input>
      <button onClick={() => navigate(`/state/${stateId}`)}>Join existing</button>
>>>>>>> d97cbb44
    </div>
  );
}

type MainProps = {
  state: UserState | undefined;
  connection: RtagConnection | undefined;
  onConnect: (stateId: string) => void;
  onDisconnect: () => void;
  openMethods: boolean;
  setOpenMethods: (v: boolean) => void;
};
<<<<<<< HEAD
function Main({ state, connection, onConnect, onDisconnect, openMethods, setOpenMethods }: MainProps) {
  const { stateId } = useParams<{ stateId: string }>();
=======
function Main({ state, connection, onConnect, onDisconnect }: MainProps) {
  const { stateId } = useParams();
>>>>>>> d97cbb44
  useEffect(() => {
    if (connection === undefined) {
      onConnect(stateId!);
    }
    return onDisconnect;
  }, [connection]);

  if (state === undefined || connection === undefined) {
    return <div>Loading...</div>;
  }

  return (
    <RtagContext.Provider value=\{{ connection, state }}>
      <State />
      <Forms open={openMethods} setOpen={setOpenMethods} />
    </RtagContext.Provider>
  );
}

ReactDOM.render(
  <BrowserRouter>
    <App />
    <ToastContainer position="top-center" autoClose={2000} transition={Zoom} hideProgressBar />
  </BrowserRouter>,
  document.getElementById("root")
);<|MERGE_RESOLUTION|>--- conflicted
+++ resolved
@@ -18,13 +18,9 @@
   const [connection, setConnection] = useState<RtagConnection>();
   const [state, setState] = useState<UserState>();
   const [token, setToken] = useState<string | null>(sessionStorage.getItem("token"));
-<<<<<<< HEAD
-  const [openMethods, setOpenMethods] = useState(false)
-  const history = useHistory();
-=======
+  const [openMethods, setOpenMethods] = useState(false);
   const location = useLocation();
   const navigate = useNavigate();
->>>>>>> d97cbb44
 
   useEffect(() => {
     if (location.hash.length > 0) {
@@ -57,30 +53,6 @@
                     .then((conn) => setConnection(conn))
                     .catch((e) => toast.error("Connection error: " + e.reason))
                 }
-<<<<<<< HEAD
-              }}
-              openMethods={openMethods}
-              setOpenMethods={setOpenMethods}
-            />
-          </Route>
-          <Route exact path="/">
-            <Home
-              onConnect={(request) =>
-                client
-                  .connectNew(token, request, setState)
-                  .then((conn) => {
-                    setConnection(conn);
-                    history.push(`/state/${conn.stateId}`);
-                  })
-                  .catch((e) => toast.error("Connection error: " + e.reason))
-              }
-            />
-          </Route>
-          <Route path="/">
-            <div>Not Found</div>
-          </Route>
-        </Switch>
-=======
                 onDisconnect={() => {
                   if (connection !== undefined) {
                     connection.disconnect();
@@ -88,6 +60,8 @@
                     setState(undefined);
                   }
                 }}
+                openMethods={openMethods}
+                setOpenMethods={setOpenMethods}
               />
             }
           />
@@ -109,7 +83,6 @@
           />
           <Route path="*" element={<div>Not Found</div>} />
         </Routes>
->>>>>>> d97cbb44
       </div>
       </Page>
     </>
@@ -169,7 +142,6 @@
   const [stateId, setStateId] = useState<string>("");
   const navigate = useNavigate();
   return (
-<<<<<<< HEAD
     <div className="home w-full flex flex-col md:justify-center">
       <div className="w-6/12 m-auto">
         <h2 className="text-base text-xl font-semibold text-gray-900">Home</h2>
@@ -186,7 +158,7 @@
             />
             <button
               type="button"
-              onClick={() => history.push(`/state/${stateId}`)}
+              onClick={() => navigate(`/state/${stateId}`)}
               className="inline-flex items-center px-4 py-2 border border-transparent rounded-md shadow-sm text-sm font-medium text-white bg-indigo-600 hover:bg-indigo-700 focus:outline-none focus:ring-2 focus:ring-offset-2 focus:ring-indigo-500"
             >
               Join Existing
@@ -194,13 +166,6 @@
           </div>
         </div>
       </div>
-=======
-    <div className="home">
-      <h2>Home</h2>
-      <InitializeForm submit={onConnect} />
-      <input type="text" value={stateId} onChange={(e) => setStateId(e.target.value)}></input>
-      <button onClick={() => navigate(`/state/${stateId}`)}>Join existing</button>
->>>>>>> d97cbb44
     </div>
   );
 }
@@ -213,13 +178,8 @@
   openMethods: boolean;
   setOpenMethods: (v: boolean) => void;
 };
-<<<<<<< HEAD
 function Main({ state, connection, onConnect, onDisconnect, openMethods, setOpenMethods }: MainProps) {
-  const { stateId } = useParams<{ stateId: string }>();
-=======
-function Main({ state, connection, onConnect, onDisconnect }: MainProps) {
   const { stateId } = useParams();
->>>>>>> d97cbb44
   useEffect(() => {
     if (connection === undefined) {
       onConnect(stateId!);
