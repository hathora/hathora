import { RtagClient } from "./client";
import * as Types from "./types";
import Vue from "vue";
import VueRouter from "vue-router";
import Toasted from "vue-toasted";
{{#if auth.google}}
import GAuth from "vue-google-oauth2";
{{/if}}
import vSelect from "vue-select";
{{#each plugins}}
import {{this}} from "../plugins/{{this}}";
{{/each}}

Vue.use(VueRouter);
Vue.use(Toasted, { position: "top-center", duration: 2000 });
{{#with auth.google}}
Vue.use(GAuth, { clientId: "{{clientId}}" });
{{/with}}
Vue.component("v-select", vSelect);

{{#each plugins}}
window.customElements.define("{{makePluginName this}}", {{this}});
{{#if @last}}

{{/if}}
{{/each}}
const DELETED = Symbol();

function patch(obj: any, val: any) {
  Object.entries(val).forEach(([k, v]) => {
    if (typeof v === "object" && k in obj && obj[k] !== undefined) {
      patch(obj[k], v);
    } else if (v === DELETED) {
      obj.splice(Number(k), 1);
    } else {
      Vue.set(obj, k, v);
    }
  });
}

Vue.component("method-form", {
  props: { method: String },
  data() {
<<<<<<< HEAD
    return { value: {}, valid: true, hack: true };
  },
  template: `<div class="form" :id="method">
      <h1 class="heading">\{{method}}</h1>
      <slot v-if="hack" :value="{[method]: value}" :update="update"></slot>
=======
    return { value: {}, showErrors: false, hack: true };
  },
  template: `<div class="form" :id="method">
      <h1 class="heading">\{{method}}</h1>
      <slot v-if="hack" :value="{[method]: value}" :update="update" :showErrors="showErrors"></slot>
>>>>>>> 7013696f
      <button type="button" class="button submit" @click="submit">
        <span class="button-text">Submit</span>
      </button>
    </div>`,
  methods: {
    update(arg: string, value: any, valid: boolean) {
      patch(this.value, value);
      this.valid = valid;
    },
<<<<<<< HEAD
    submit() {
      if (!this.valid) {
=======
    async submit() {
      if (!(this.$children[0] as any).validate()) {
>>>>>>> 7013696f
        this.$toasted.error("Required fields missing");
        return;
      }
      const client: RtagClient = this.$parent.$data.client;
<<<<<<< HEAD
      client[this.method as keyof RtagClient](this.value as any, (error) => {
        if (error) {
          this.$toasted.error(error);
        } else {
          this.value = {};
          this.hack = false;
          this.$nextTick(() => {
            this.hack = true;
          });
        }
      });
=======
      const res: Types.Result = await client[this.method](this.value);
      if (res.type === "error") {
        this.$toasted.error(JSON.stringify(res.error));
      } else {
        this.showErrors = false;
        this.value = {};
        this.hack = false;
        this.$nextTick(() => {
          this.hack = true;
        });
      }
>>>>>>> 7013696f
    },
  },
});

Vue.component("object-input", {
  props: { arg: String, required: Boolean, value: { type: Object, default: () => ({}) } },
  data: () => ({ isOpen: false, invalidArgs: new Set<string>() }),
  template: `<div class="object-input">
      <div v-if="this.required">
        <slot :value="value ?? {}" :update="update"></slot>
      </div>
      <div v-else>
        <div v-if="this.isOpen">
          <slot :value="value ?? {}" :update="update"></slot>
          <button class="button" type="button" @click="isOpen = false">
            <span class="button-text">Remove</span>
          </button>
        </div>
        <div v-else>
          <button class="button" type="button" @click="isOpen = true">
            <span class="button-text">Add</span>
          </button>
        </div>
      </div>
    </div>`,
  methods: {
    update(arg: string, value: any, valid: boolean) {
      this.invalidArgs[valid ? "delete" : "add"](arg);
      this.$emit("update", this.arg, { [arg]: value }, this.invalidArgs.size === 0);
    },
  },
});

Vue.component("array-input", {
  props: { arg: String, required: Boolean, value: { type: Array, default: () => [] } },
  data: () => ({ invalidArgs: new Set<string>() }),
  template: `<div>
      <div>
        <div class="form-group array-item" v-for="(v, i) in value">
          <div class="stretch-form-input">
            <slot :arg="i.toString()" :value="v" :update="update"></slot>
          </div>
          <button class="button" type="button" @click="moveItemUp(i)">&#8593;</button>
          <button class="button" type="button" @click="moveItemDown(i)">&#8595;</button>
          <button class="button danger" type="button" @click="deleteItem(i)">x</button>
        </div>
      </div>
      <button class="button" type="button" @click="addItem()">
        <span class="button-text">Add</span>
      </button>
    </div>`,
  created() {
    this.$emit("update", this.arg, this.value, !this.required);
  },
  methods: {
    update(arg: string, value: any, valid: boolean) {
      this.invalidArgs[valid ? "delete" : "add"](arg);
      this.$emit("update", this.arg, { [Number(arg)]: value }, this.invalidArgs.size === 0);
    },
    addItem() {
      this.$emit("update", this.arg, { [this.value.length]: undefined }, false);
    },
    moveItemUp(i: number) {
      if (i > 0) {
        this._swapsArgs(i.toString(), (i - 1).toString());
        this.$emit("update", this.arg, { [i]: this.value[i - 1], [i - 1]: this.value[i] }, this.invalidArgs.size === 0);
      }
    },
    moveItemDown(i: number) {
      if (i < this.value.length - 1) {
        this._swapsArgs(i.toString(), (i + 1).toString());
        this.$emit("update", this.arg, { [i]: this.value[i + 1], [i + 1]: this.value[i] }, this.invalidArgs.size === 0);
      }
    },
    deleteItem(i: number) {
      this.invalidArgs.delete(i.toString());
      this.$emit(
        "update",
        this.arg,
        { [i]: DELETED },
        this.invalidArgs.size === 0 && (!this.required || this.value.length > 1)
      );
    },
    _swapsArgs(arg1: string, arg2: string) {
      if (this.invalidArgs.has(arg1) && !this.invalidArgs.has(arg2)) {
        this.invalidArgs.delete(arg1);
        this.invalidArgs.add(arg2);
      } else if (this.invalidArgs.has(arg2) && !this.invalidArgs.has(arg1)) {
        this.invalidArgs.delete(arg2);
        this.invalidArgs.add(arg1);
      }
    },
  },
});

Vue.component("enum-input", {
  props: {
    arg: String,
    required: Boolean,
    value: { type: Number, default: undefined },
    enum: String,
  },
  template: `<div class="vue-select">
      <v-select :value="value" :options="options" :reduce="x => x.value" @input="update"></v-select>
    </div>`,
  created() {
    this.$emit("update", this.arg, this.value, !this.required);
  },
  methods: {
    update(value: string | null) {
      const val = value === null ? undefined : Number(value);
      this.$emit("update", this.arg, val, !this.required || val !== undefined);
    },
  },
  computed: {
    options() {
      return Object.entries(Types[this.enum as keyof typeof Types])
        .filter(([_, value]) => typeof value === "number")
        .map(([label, value]) => ({ label, value }));
    },
  },
});

Vue.component("string-input", {
  props: { arg: String, required: Boolean, value: { type: String, default: undefined } },
  template: `<div class="input-group">
      <input class="input" type="text" :value="value" @input="update($event.target.value)" />
    </div>`,
  created() {
    this.$emit("update", this.arg, this.value, !this.required);
  },
  methods: {
    update(value: string) {
      const val = value === "" ? undefined : value;
      this.$emit("update", this.arg, val, !this.required || val !== undefined);
    },
  },
});

Vue.component("number-input", {
  props: { arg: String, required: Boolean, value: { type: Number, default: undefined } },
  template: `<div class="input-group">
      <input class="input" type="number" :value="value" @input="update($event.target.value)" />
    </div>`,
  created() {
    this.$emit("update", this.arg, this.value, !this.required);
  },
  methods: {
    update(value: string) {
      const val = value === "" ? undefined : Number(value);
      this.$emit("update", this.arg, val, !this.required || val !== undefined);
    },
  },
});

Vue.component("boolean-input", {
  props: { arg: String, required: Boolean, value: { type: Boolean, default: undefined } },
  template: `<div class="vue-select">
      <v-select :value="value === undefined ? undefined : String(value)" :options="['true', 'false']" @input="update"></v-select>
    </div>`,
  created() {
    this.$emit("update", this.arg, this.value, !this.required);
  },
  methods: {
    update(value: string | null) {
      const val = value === null ? undefined : value === "true";
      this.$emit("update", this.arg, val, !this.required || val !== undefined);
    },
  },
});

Vue.component("object-display", {
  props: { value: Object },
  template: `<div><slot v-if="value !== null && value !== undefined" :value="value"></slot></div>`,
});

Vue.component("array-display", {
  props: { value: Array },
  data: () => ({ isOpen: true }),
  template: `<span v-if="value !== null && value !== undefined && value.length > 0">
      <button class="button small" type="button" v-on:click="isOpen=!isOpen">
        <span class="button-text" v-if="isOpen">-</span>
        <span class="button-text" v-else>+</span>
      </button>
      <span v-if="!isOpen">...</span>
      <div v-else v-for="v in value">
        <slot :value="v"></slot>
      </div>
    </span>`,
});

Vue.component("enum-display", {
  props: { value: Number, enum: String },
  template: `<span v-if="value !== null && value !== undefined">\{{options[value].label}}</span>`,
  computed: {
    options() {
      return Object.entries(Types[this.enum as keyof typeof Types])
        .filter(([_, value]) => typeof value === "number")
        .map(([label, value]) => ({ label, value }));
    },
  },
});

Vue.component("string-display", {
  props: { value: String },
  template: `<span>"\{{value}}"</span>`,
});

Vue.component("number-display", {
  props: { value: Number },
  template: `<span>\{{value}}</span>`,
});

Vue.component("boolean-display", {
  props: { value: Boolean },
  template: `<span>\{{value}}</span>`,
});

Vue.component("key-display", {
  props: { value: String, typeString: String },
  data: () => ({ hover: false }),
  template: `<span>
      <span class="key-display" @mouseover="hover=true" @mouseleave="hover=false">
        \{{value}}:
      </span>
      <span v-if="hover">(\{{typeString}})</span>
    </span>`,
});

Vue.component("plugin-display", {
  props: ["value", "component"],
  render(createElement) {
    const rootData = this.$root.$children[0].$data;
    return createElement(this.component, {
      domProps: {
        val: this.value,
        state: rootData.value,
        client: rootData.client,
      },
      on: {
        error: (e: CustomEvent) => this.$toasted.error(e.detail),
      },
    });
  },
});

const Login = Vue.component("login", {
  template: `<div>
    {{#each auth}}
    {{#if (eq @key "anonymous")}}
      <button type="submit" class="button submit" @click="handleLoginAnonymous">
        <span class="button-text">Login Anonymously</span>
      </button>
    {{else if (eq @key "google")}}
      <button type="submit" class="button submit" @click="handleLoginGoogle">
        <span class="button-text">Login with Google</span>
      </button>
    {{/if}}
    {{/each~}}
    </div>`,
  methods: {
  {{#each auth}}
  {{#if (eq @key "anonymous")}}
    async handleLoginAnonymous() {
      const token = await RtagClient.loginAnonymous();
      sessionStorage.setItem("user", token);
      const url = this.$route.query.url;
      this.$router.push((Array.isArray(url) ? url[0] : url) || "/");
    },
  {{else if (eq @key "google")}}
    async handleLoginGoogle() {
      const googleUser = await (this as any).$gAuth.signIn();
      let token = await RtagClient.loginGoogle(googleUser.getAuthResponse().id_token);
      sessionStorage.setItem("user", token);
      const url = this.$route.query.url;
      this.$router.push((Array.isArray(url) ? url[0] : url) || "/");
    },
  {{/if}}
  {{/each~}}
  },
});

const Home = Vue.component("home", {
  data: () => ({ stateId: "" }),
  template: "#home-template",
  methods: {
    createState() {
      const token = sessionStorage.getItem("user")!;
      RtagClient.createState(token, {}).then((stateId) => {
        this.$router.push("/state/" + stateId);
      });
    },
    joinState() {
      this.$router.push("/state/" + this.stateId);
    },
  },
});

const State = Vue.component("state", {
  data: () => ({ value: {}, client: {} }),
  template: "#state-template",
  created() {
    const token = sessionStorage.getItem("user")!;
    RtagClient.connect(location.host, token, this.$route.params.stateId, (state) => {
      this.value = state;
    })
      .then((client) => {
        this.client = client;
      })
      .catch(() => {
        this.$toasted.error("Error during connection");
      });
  },
});

const router = new VueRouter({
  mode: "history",
  routes: [
    { path: "/login", component: Login },
    { path: "/", component: Home },
    { path: "/state/:stateId", component: State },
  ],
});

router.beforeEach((to, from, next) => {
  if (to.path !== "/login" && sessionStorage.getItem("user") === null) {
    next(`/login${to.path === "/" ? "" : "?url=" + to.path}`);
  } else {
    next();
  }
});

new Vue({
  el: "#app",
  router,
});<|MERGE_RESOLUTION|>--- conflicted
+++ resolved
@@ -41,19 +41,11 @@
 Vue.component("method-form", {
   props: { method: String },
   data() {
-<<<<<<< HEAD
     return { value: {}, valid: true, hack: true };
   },
   template: `<div class="form" :id="method">
       <h1 class="heading">\{{method}}</h1>
       <slot v-if="hack" :value="{[method]: value}" :update="update"></slot>
-=======
-    return { value: {}, showErrors: false, hack: true };
-  },
-  template: `<div class="form" :id="method">
-      <h1 class="heading">\{{method}}</h1>
-      <slot v-if="hack" :value="{[method]: value}" :update="update" :showErrors="showErrors"></slot>
->>>>>>> 7013696f
       <button type="button" class="button submit" @click="submit">
         <span class="button-text">Submit</span>
       </button>
@@ -63,18 +55,12 @@
       patch(this.value, value);
       this.valid = valid;
     },
-<<<<<<< HEAD
     submit() {
       if (!this.valid) {
-=======
-    async submit() {
-      if (!(this.$children[0] as any).validate()) {
->>>>>>> 7013696f
         this.$toasted.error("Required fields missing");
         return;
       }
       const client: RtagClient = this.$parent.$data.client;
-<<<<<<< HEAD
       client[this.method as keyof RtagClient](this.value as any, (error) => {
         if (error) {
           this.$toasted.error(error);
@@ -86,19 +72,6 @@
           });
         }
       });
-=======
-      const res: Types.Result = await client[this.method](this.value);
-      if (res.type === "error") {
-        this.$toasted.error(JSON.stringify(res.error));
-      } else {
-        this.showErrors = false;
-        this.value = {};
-        this.hack = false;
-        this.$nextTick(() => {
-          this.hack = true;
-        });
-      }
->>>>>>> 7013696f
     },
   },
 });
