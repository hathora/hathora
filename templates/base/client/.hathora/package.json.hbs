--- conflicted
+++ resolved
@@ -1,12 +1,7 @@
 {
   "type": "module",
   "dependencies": {
-<<<<<<< HEAD
-    "axios": "0.24.0",
-=======
     "axios": "0.25.0",
-    "bin-serde": "1.1.1",
->>>>>>> d15ec25f
     "get-random-values": "1.2.2",
     "@headlessui/react": "1.4.3",
     "@heroicons/react": "1.0.5",
