import React, { useRef, useLayoutEffect, useContext, useState, useEffect } from "react";
import { toast } from "react-toastify";
<<<<<<< HEAD
import { MinusSmIcon, PlusSmIcon, UserCircleIcon } from "@heroicons/react/solid";
import { getUserDisplayName, lookupUser, UserData } from "../../api/base";
=======
import { ChevronRightIcon, ChevronDownIcon, MinusSmIcon, PlusSmIcon, UserCircleIcon } from "@heroicons/react/solid";
import { getUserDisplayName, lookupUser, UserData } from "./base";
>>>>>>> d15ec25f
import { HathoraConnection } from "./client";
import { HathoraContext } from "./context";
import {
  {{userState}} as UserState,
  {{#each types}}
  {{@key}},
  {{/each}}
} from "../../api/types";
{{#each plugins}}
import {{this}}Plugin from "../plugins/{{this}}";
{{/each}}
{{#each plugins}}

window.customElements.define("{{makePluginName this}}", {{this}}Plugin);
{{/each}}

function KVDisplay(props: { label: string; typeString: string; children: JSX.Element }) {
  const [isCollapsed, setIsCollapsed] = useState<boolean>(false);
  let icon;
  if (isCollapsed) {
    icon = <ChevronRightIcon className="w-3 h-3 fill-current" aria-hidden="true" />;
  } else {
    icon = <ChevronDownIcon className="w-3 h-3 fill-current" aria-hidden="true" />;
  }
  return (
    <div className="p-1 m-1 kv-display">
      <span className="mr-1 align-middle">
        <button type="button" onClick={() => setIsCollapsed(!isCollapsed)}>
          {icon}
        </button>
      </span>
      <span className="group">
        <span className="hidden text-sm italic text-gray-500 group-hover:inline">({props.typeString}) </span>
        <span className="font-bold">{props.label}: </span>
      </span>
      {isCollapsed ? "..." : props.children}
    </div>
  );
}

function ArrayDisplay<T>(props: { value: T[]; children: (value: T) => JSX.Element }) {
  return (
    <span className={`array-display`}>
      [
      {props.value.length > 0 && (
        <>
          <span className="ml-2 text-sm italic text-gray-500">
            {props.value.length} {props.value.length === 1 ? "item" : "items"}
          </span>
          <div
            className={`flex ${
              typeof props.value[0] === "object"
                ? "flex-row overflow-x-auto"
                : "flex-col array-max-height overflow-y-auto"
            }`}
          >
            {props.value.map((val, i) => (
              <div key={i}>{props.children(val)}</div>
            ))}
          </div>
        </>
      )}
      ]
    </span>
  );
}

function OptionalDisplay<T>(props: { value: T | undefined; children: (value: T) => JSX.Element }) {
  if (props.value === undefined) {
    return <span className="text-sm italic text-gray-500">none</span>;
  }
  return <span className="optional-display">{props.children(props.value)}</span>;
}

function EnumDisplay(props: { value: number; enum: object }) {
  const labels = Object.entries(props.enum)
    .filter(([_, value]) => typeof value === "number")
    .map(([label, _]) => label);
  return <span className="enum-display">{labels[props.value]}</span>;
}

function UserIdDisplay({ value }: { value: string }) {
  const [isCollapsed, setIsCollapsed] = useState<boolean>(true);
  const [userData, setUserData] = useState<UserData>();
  useEffect(() => {
    lookupUser(value).then(setUserData);
  }, [value]);
  const renderDisplayText = (displayName: string) => (
    <span className="flex items-center user-display">
      <UserCircleIcon className="inline flex-shrink-0 mr-1.5 h-5 w-5 text-gray-500" aria-hidden="true" />
      {displayName}
    </span>
  );
  let icon;
  if (isCollapsed) {
    icon = <PlusSmIcon className="w-3 h-3 fill-current" aria-hidden="true" />;
  } else {
    icon = <MinusSmIcon className="w-3 h-3 fill-current" aria-hidden="true" />;
  }
  if (userData === undefined) {
    return <div className="p-1 m-1 border rounded">{renderDisplayText(value)}</div>;
  }
  return (
    <div className="p-1 m-1 border rounded">
      <div className="flex items-center justify-between">
        {renderDisplayText(getUserDisplayName(userData))}
        <span className="align-middle mr-0.5 ml-2">
          <button
            type="button"
            onClick={() => setIsCollapsed(!isCollapsed)}
            className="inline-flex items-center text-sm font-medium text-gray-700 bg-gray-100 border border-gray-700 rounded-md shadow-sm hover:bg-gray-200 hover:text-gray-900 hover:border-gray-900 focus:outline-none focus:ring-1 focus:ring-offset-1 focus:ring-indigo-500 disabled:opacity-50"
          >
            {icon}
          </button>
        </span>
      </div>
      {!isCollapsed && (
        <div className="mt-1">
          <div className="kv-display">
            <span className="font-bold">UserId: </span>
            <StringDisplay value={userData.id} />
          </div>
          <div className="kv-display">
            <span className="font-bold">type: </span>
            <StringDisplay value={userData.type} />
          </div>
        </div>
      )}
    </div>
  );
}

function StringDisplay({ value }: { value: string }) {
  return <span className="string-display">"{value}"</span>;
}

function IntDisplay({ value }: { value: number }) {
  return <span className="int-display">{value}</span>;
}

function FloatDisplay({ value }: { value: number }) {
  return <span className="float-display">{value}</span>;
}

function BooleanDisplay({ value }: { value: boolean }) {
  return <span className="boolean-display">{value ? "true" : "false"}</span>;
}

function PluginDisplay<T>(props: { value: T; component: string; children: (value: T) => JSX.Element }) {
  const { connection, user, state, updatedAt } = useContext(HathoraContext)!;
  const ref = useRef<{ val: T; client: HathoraConnection; user: UserData; state: UserState; updatedAt: number }>();
  const displayError = (e: CustomEvent) => toast.error(e.detail);
  useLayoutEffect(() => {
    if (ref.current) {
      ref.current.val = props.value;
      ref.current.client = connection;
      ref.current.user = user;
      ref.current.state = state;
      ref.current.updatedAt = updatedAt;
      (ref.current as any).addEventListener("error", displayError);
      return () => {
        (ref.current as any).removeEventListener("error", displayError);
      };
    }
  });
  return <div className="p-1 plugin-display">{React.createElement(props.component, { ref })}</div>;
}

{{#each types}}
{{#if (eq type "object")}}
function {{@key}}Display({ value }: { value: {{@key}}  }) {
  return (
    <div className="border rounded object-display">
      {{#each properties}}
      <KVDisplay label="{{@key}}" typeString="{{typeString}}">
        {{> renderDisplay arg=@key}}
      </KVDisplay>
      {{/each}}
    </div>
  );
}

{{else if (eq type "union")}}
function {{@key}}Display({ value }: { value: {{@key}} }) {
  switch (value.type) {
    {{#each options}}
    case "{{@key}}":
      return {{> renderDisplay arg="val"}};
    {{/each}}
  }
}

{{/if}}
{{/each}}
export function State() {
  const { state: value } = useContext(HathoraContext)!;
  return (
    <div className="w-full font-mono text-gray-700 bg-white state-display">
      {{> renderDisplay (lookup types userState)}}
    </div>
  );
}
{{#*inline "renderDisplay"}}
{{#if (eq type "plugin")}}
<PluginDisplay {{#if arg}}value={ value.{{arg}} }{{else}}value={value}{{/if}} component="{{makePluginName typeString}}">
  {(value) =>
    {{> renderDisplay item}}
  }
</PluginDisplay>
{{else if (eq type "object")}}
<{{typeString}}Display {{#if arg}}value={ value.{{arg}} }{{else}}value={value}{{/if}}/>
{{else if (eq type "union")}}
<{{typeString}}Display {{#if arg}}value={ value.{{arg}} }{{else}}value={value}{{/if}}/>
{{else if (eq type "array")}}
<ArrayDisplay<{{> renderTypeArg items}}> {{#if arg}}value={ value.{{arg}} }{{else}}value={value}{{/if}}>
  {(value) =>
    {{> renderDisplay items}}
  }
</ArrayDisplay>
{{else if (eq type "optional")}}
<OptionalDisplay<{{> renderTypeArg}}> {{#if arg}}value={ value.{{arg}} }{{else}}value={value}{{/if}}>
  {(value) =>
    {{> renderDisplay item}}
  }
</OptionalDisplay>
{{else if (eq type "enum")}}
<EnumDisplay {{#if arg}}value={ value.{{arg}} }{{else}}value={value}{{/if}} enum={ {{typeString}} } />
{{else if (eq typeString "UserId")}}
<UserIdDisplay {{#if arg}}value={ value.{{arg}} }{{else}}value={value}{{/if}} />
{{else if (eq type "string")}}
<StringDisplay {{#if arg}}value={ value.{{arg}} }{{else}}value={value}{{/if}} />
{{else if (eq type "int")}}
<IntDisplay {{#if arg}}value={ value.{{arg}} }{{else}}value={value}{{/if}} />
{{else if (eq type "float")}}
<FloatDisplay {{#if arg}}value={ value.{{arg}} }{{else}}value={value}{{/if}} />
{{else if (eq type "boolean")}}
<BooleanDisplay {{#if arg}}value={ value.{{arg}} }{{else}}value={value}{{/if}} />
{{/if}}
{{/inline}}
{{#*inline "renderTypeArg"}}
{{#if alias}}
{{typeString}}
{{~else if (eq type "optional")}}
{{> renderTypeArg item}}
{{~else if (eq type "array")}}
{{> renderTypeArg items}}[]
{{~else if (eq type "int")}}
number
{{~else if (eq type "float")}}
number
{{~else if (eq type "string")}}
string
{{~else if (eq type "boolean")}}
boolean
{{~else if (eq type "plugin")}}
{{> renderTypeArg item}}
{{~else}}
{{makeRequestName @key}}
{{~/if}}
{{/inline}}<|MERGE_RESOLUTION|>--- conflicted
+++ resolved
@@ -1,12 +1,7 @@
 import React, { useRef, useLayoutEffect, useContext, useState, useEffect } from "react";
 import { toast } from "react-toastify";
-<<<<<<< HEAD
-import { MinusSmIcon, PlusSmIcon, UserCircleIcon } from "@heroicons/react/solid";
+import { ChevronRightIcon, ChevronDownIcon, MinusSmIcon, PlusSmIcon, UserCircleIcon } from "@heroicons/react/solid";
 import { getUserDisplayName, lookupUser, UserData } from "../../api/base";
-=======
-import { ChevronRightIcon, ChevronDownIcon, MinusSmIcon, PlusSmIcon, UserCircleIcon } from "@heroicons/react/solid";
-import { getUserDisplayName, lookupUser, UserData } from "./base";
->>>>>>> d15ec25f
 import { HathoraConnection } from "./client";
 import { HathoraContext } from "./context";
 import {
