import { randomBytes } from "crypto";
import { existsSync, mkdirSync } from "fs";
import seedrandom from "seedrandom";
import { Writer, Reader } from "bin-serde";
import "dotenv/config";
import { Message } from "../../api/base";
import { UserId, encodeStateUpdate, NO_DIFF, {{userState}} as UserState } from "../../api/types";
import { register } from "./protocol";
import LogStore from "./logstore";
import { ImplWrapper as impl } from "./wrapper";
<<<<<<< HEAD
=======
import { Response, NO_DIFF } from "../../api/base";
import { UserId, encodeStateSnapshot, encodeStateUpdate, {{userState}} as UserState } from "../../api/types";
>>>>>>> 8c933d13
import { computeDiff } from "./diff";
import { Context } from "./methods";

type StateId = bigint;
type State = ReturnType<typeof impl.initialize>;
type StateInfo = { state: State; rng: ReturnType<seedrandom>; subscriptions: Set<UserId> };
type UserStateInfo = { state: UserState; changedAt: number };

const dataDir = process.env.DATA_DIR!;
if (!existsSync(dataDir)) {
  mkdirSync(dataDir);
}
const log = new LogStore(dataDir);
const stateInfo: Map<StateId, StateInfo> = new Map();
const changedStates: Map<StateId, number> = new Map();
const userMessages: Map<StateId, Map<UserId, Message[]>> = new Map();
const userStateInfo: Map<StateId, Map<UserId, UserStateInfo>> = new Map();

class Store {
  constructor() {
    setInterval(() => {
      changedStates.forEach((changedAt, stateId) => {
        sendUpdates(stateId, changedAt, userMessages.get(stateId) ?? new Map());
        userMessages.delete(stateId);
      });
      userMessages.forEach((messages, stateId) => sendMessages(stateId, messages));
      changedStates.clear();
      userMessages.clear();
    }, 50);
    {{#if tick}}

    let prevUpdateTime = Date.now();
    setInterval(() => {
      const currTime = Date.now();
      stateInfo.forEach(({ state, rng }, stateId) => {
        const timeDelta = currTime - prevUpdateTime;
        impl.onTick(state, ctx(rng, currTime, handleEvent(stateId)), timeDelta / 1000);
        const changedAt = impl.changedAt();
        if (changedAt !== undefined) {
          changedStates.set(stateId, changedAt);
          log.append(stateId, currTime, new Writer().writeUInt8(0xff).writeUInt32(timeDelta).toBuffer());
        }
      });
      prevUpdateTime = currTime;
    }, {{tick}});
    {{/if}}
  }
  async newState(stateId: StateId, userId: UserId, argsBuffer: Buffer) {
    const seed = randomBytes(8).readBigUInt64LE();
    const time = Date.now();
    const rng = seedrandom(seed.toString(36));
    const state = impl.initialize(userId, ctx(rng, time, handleEvent(stateId)), argsBuffer);
    stateInfo.set(stateId, {
      state,
      rng,
      subscriptions: new Set([userId]),
    });
    userStateInfo.set(stateId, new Map());
    sendSnapshot(stateId, userId);
    log.append(
      stateId,
      time,
      new Writer()
        .writeUInt64(seed)
        .writeString(userId)
        .writeUInt32(argsBuffer.length)
        .writeBuffer(argsBuffer)
        .toBuffer()
    );
  }
  async subscribeUser(stateId: StateId, userId: UserId) {
    if (!stateInfo.has(stateId)) {
      const loaded = loadState(stateId);
      if (loaded === undefined) {
        coordinator.onStateUpdate(stateId, userId, Buffer.alloc(0));
        return;
      }
      stateInfo.set(stateId, {
        state: loaded.state,
        rng: loaded.rng,
        subscriptions: new Set(),
      });
      userStateInfo.set(stateId, new Map());
    }
    stateInfo.get(stateId)!.subscriptions.add(userId);
    sendSnapshot(stateId, userId);
  }
  unsubscribeUser(stateId: StateId, userId: UserId) {
    if (!stateInfo.has(stateId)) {
      return;
    }
    const subscribers = stateInfo.get(stateId)!.subscriptions;
    if (subscribers.size > 1) {
      subscribers.delete(userId);
      userMessages.get(stateId)?.delete(userId);
      userStateInfo.get(stateId)?.delete(userId);
    } else {
      stateInfo.delete(stateId);
      changedStates.delete(stateId);
      userMessages.delete(stateId);
      userStateInfo.delete(stateId);
      log.unload(stateId);
    }
  }
  handleUpdate(stateId: StateId, userId: UserId, data: Buffer) {
    if (!stateInfo.has(stateId)) {
      return;
    }
    const { state, rng } = stateInfo.get(stateId)!;
    const reader = new Reader(data);
    const [method, msgId, argsBuffer] = [
      reader.readUInt8(),
      reader.readUInt32(),
      reader.readBuffer(reader.remaining()),
    ];
    const time = Date.now();
    const response = impl.getResult(state, userId, method, ctx(rng, time, handleEvent(stateId)), argsBuffer);
    if (response !== undefined) {
      const changedAt = impl.changedAt();
      if (changedAt !== undefined) {
        changedStates.set(stateId, changedAt);
        log.append(
          stateId,
          time,
          new Writer()
            .writeUInt8(method)
            .writeString(userId)
            .writeUInt32(argsBuffer.length)
            .writeBuffer(argsBuffer)
            .toBuffer()
        );
      }
      if (!userMessages.has(stateId)) {
        userMessages.set(stateId, new Map([[userId, [Message.response(msgId, response)]]]));
      } else {
        if (!userMessages.get(stateId)!.has(userId)) {
          userMessages.get(stateId)!.set(userId, [Message.response(msgId, response)]);
        } else {
          userMessages.get(stateId)!.get(userId)!.push(Message.response(msgId, response));
        }
      }
    }
  }
}

const coordinator = await register(new Store());

function loadState(stateId: StateId) {
  function noop() {}
  try {
    const rows = log.load(stateId);

    const { time, record } = rows[0];
    const reader = new Reader(record);
    const seed = reader.readUInt64();
    const userId = reader.readString();
    const argsBuffer = reader.readBuffer(reader.readUInt32());
    const rng = seedrandom(seed.toString(36));
    const state = impl.initialize(userId, ctx(rng, time, noop), argsBuffer);

    for (let i = 1; i < rows.length; i++) {
      const { time, record } = rows[i];
      const reader = new Reader(record);
      const method = reader.readUInt8();
      {{#if tick}}
      if (method === 0xff) {
        const timeDelta = reader.readUInt32();
        impl.onTick(state, ctx(rng, time, noop), timeDelta / 1000);
        continue;
      }
      {{/if}}
      const userId = reader.readString();
      const argsBuffer = reader.readBuffer(reader.readUInt32());
      impl.getResult(state, userId, method, ctx(rng, time, noop), argsBuffer);
    }

    return { state, rng };
  } catch (e) {
    console.error("Unable to load state", stateId.toString(36), e);
  }
}

function sendSnapshot(stateId: StateId, userId: UserId) {
  const { state } = stateInfo.get(stateId)!;
  const userState = impl.getUserState(state, userId);
  userStateInfo.get(stateId)!.set(userId, { state: JSON.parse(JSON.stringify(userState)), changedAt: 0 });
  coordinator.onStateUpdate(stateId, userId, Buffer.from(encodeStateSnapshot(userState)));
}

function sendUpdates(stateId: StateId, changedAt: number, messages: Map<UserId, Message[]>) {
  if (stateInfo.has(stateId)) {
    const { state, subscriptions } = stateInfo.get(stateId)!;
    for (const userId of subscriptions) {
      const { state: prevState, changedAt: prevChangedAt } = userStateInfo.get(stateId)!.get(userId)!;
      const currState = impl.getUserState(state, userId);
      const diff = computeDiff(currState, prevState);
      const buf = Buffer.from(
        encodeStateUpdate(diff !== NO_DIFF ? diff : undefined, changedAt - prevChangedAt, messages.get(userId) ?? [])
      );
      coordinator.onStateUpdate(stateId, userId, buf);
      userStateInfo.get(stateId)!.set(userId, { state: JSON.parse(JSON.stringify(currState)), changedAt });
    }
  }
}

function sendMessages(stateId: StateId, allMessages: Map<UserId, Message[]>) {
  allMessages.forEach((messages, userId) => {
    const buf = Buffer.from(encodeStateUpdate(undefined, 0, messages));
    coordinator.onStateUpdate(stateId, userId, buf);
  });
}

function ctx(rng: ReturnType<seedrandom>, time: number, handleEvent: (event: string, to: UserId) => void): Context {
  return {
    rand() {
      return rng();
    },
    randInt(limit?: number) {
      return limit === undefined ? rng.int32() : Math.floor(rng() * limit);
    },
    shuffle<T>(items: T[]) {
      const shuffled = [...items];
      for (let i = shuffled.length - 1; i > 0; i--) {
        const j = Math.floor(rng() * (i + 1));
        [shuffled[i], shuffled[j]] = [shuffled[j], shuffled[i]];
      }
      return shuffled;
    },
    time() {
      return time;
    },
    event: handleEvent,
  };
}

function handleEvent(stateId: StateId) {
  return (event: string, userId: UserId) => {
    const messages = userMessages.get(stateId);
    if (messages === undefined) {
      userMessages.set(stateId, new Map([[userId, [Message.event(event)]]]));
    } else {
      if (!messages.has(userId)) {
        messages.set(userId, [Message.event(event)]);
      } else {
        messages.get(userId)!.push(Message.event(event));
      }
    }
  };
}<|MERGE_RESOLUTION|>--- conflicted
+++ resolved
@@ -3,16 +3,11 @@
 import seedrandom from "seedrandom";
 import { Writer, Reader } from "bin-serde";
 import "dotenv/config";
-import { Message } from "../../api/base";
-import { UserId, encodeStateUpdate, NO_DIFF, {{userState}} as UserState } from "../../api/types";
+import { Message, NO_DIFF } from "../../api/base";
+import { UserId, encodeStateSnapshot, encodeStateUpdate, {{userState}} as UserState } from "../../api/types";
 import { register } from "./protocol";
 import LogStore from "./logstore";
 import { ImplWrapper as impl } from "./wrapper";
-<<<<<<< HEAD
-=======
-import { Response, NO_DIFF } from "../../api/base";
-import { UserId, encodeStateSnapshot, encodeStateUpdate, {{userState}} as UserState } from "../../api/types";
->>>>>>> 8c933d13
 import { computeDiff } from "./diff";
 import { Context } from "./methods";
 
