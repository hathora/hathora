--- conflicted
+++ resolved
@@ -1,10 +1,6 @@
 {
   "type": "module",
   "dependencies": {
-<<<<<<< HEAD
-=======
-    "axios": "0.25.0",
->>>>>>> d15ec25f
     "bin-serde": "1.1.1",
     "dotenv": "14.3.2",
     "on-change": "hpx7/on-change#hp/fix-typed-array",
