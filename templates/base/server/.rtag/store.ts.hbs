import { randomBytes } from "crypto";
import { existsSync, mkdirSync } from "fs";
import seedrandom from "seedrandom";
import { decode } from "@msgpack/msgpack";
import { SmartBuffer } from "smart-buffer";
import "dotenv/config";
import { register } from "./protocol";
import LogStore from "./logstore";
import { ImplWrapper as impl } from "./wrapper";
import { UserData, Message } from "./base";
import { encodeState } from "./types";

type StateId = bigint;
type UserId = string;
type State = ReturnType<typeof impl.initialize>;
type StateInfo = { state: State; rng: ReturnType<seedrandom>; subscriptions: Map<UserId, UserData> };

const dataDir = process.env.DATA_DIR!;
if (!existsSync(dataDir)) {
  mkdirSync(dataDir);
}
const log = new LogStore(dataDir);
const stateInfo: Map<StateId, StateInfo> = new Map();
const changedStates: Set<StateId> = new Set();
const userMessages: Map<StateId, Map<UserId, Message[]>> = new Map();

class Store {
  constructor() {
    setInterval(() => {
      changedStates.forEach((stateId) => {
        const messages = userMessages.get(stateId);
        stateInfo.get(stateId)?.subscriptions.forEach((user, userId) => {
          sendUpdate(stateId, stateInfo.get(stateId)!.state, user, messages?.get(userId) ?? []);
        });
        userMessages.delete(stateId);
      });
      userMessages.forEach((messages, stateId) => {
        messages.forEach((message, userId) => {
          const user = stateInfo.get(stateId)?.subscriptions?.get(userId);
          if (user !== undefined) {
            sendUpdate(stateId, undefined, user, message);
          }
        });
      });
      changedStates.clear();
<<<<<<< HEAD
      userMessages.clear();
    }, 100);
=======
      userResponses.clear();
    }, {{tick}});
>>>>>>> cdd83013
    {{#if tick}}

    let prevUpdateTime = Date.now();
    setInterval(() => {
      const currTime = Date.now();
      stateInfo.forEach(({ state, rng }, stateId) => {
        const timeDelta = currTime - prevUpdateTime;
        impl.onTick(state, ctx(rng, currTime, handleEvent(stateId)), timeDelta / 1000);
        if (impl.changed()) {
          changedStates.add(stateId);
          log.append(stateId, currTime, new SmartBuffer().writeUInt8(0xfe).writeUInt32LE(timeDelta).toBuffer());
        }
      });
      prevUpdateTime = currTime;
    }, 50);
    {{/if}}
  }
  async newState(stateId: StateId, userId: UserId, argsBuffer: Buffer) {
    const userBuffer = await coordinator.lookupUser(userId);
    const user = decode(userBuffer) as UserData;
    const seed = randomBytes(8).readBigUInt64LE();
    const rng = seedrandom(seed.toString(36));
    const time = Date.now();
    const state = impl.initialize(user, ctx(rng, time, handleEvent(stateId)), argsBuffer);
    stateInfo.set(stateId, { state, rng, subscriptions: new Map([[userId, user]]) });
    sendUpdate(stateId, state, user, []);
    log.append(
      stateId,
      time,
      new SmartBuffer()
        .writeBigUInt64LE(seed)
        .writeUInt32LE(userBuffer.length)
        .writeBuffer(userBuffer)
        .writeUInt32LE(argsBuffer.length)
        .writeBuffer(argsBuffer)
        .toBuffer()
    );
  }
  async subscribeUser(stateId: StateId, userId: UserId) {
    const userBuffer = await coordinator.lookupUser(userId);
    const user = decode(userBuffer) as UserData;
    if (!stateInfo.has(stateId)) {
      const loaded = loadState(stateId);
      if (loaded === undefined) {
        coordinator.onStateUpdate(stateId, userId, Buffer.alloc(0));
        return;
      }
      stateInfo.set(stateId, { state: loaded.state, rng: loaded.rng, subscriptions: new Map() });
    }
    stateInfo.get(stateId)!.subscriptions.set(userId, user);
    sendUpdate(stateId, stateInfo.get(stateId)!.state, user, []);
    log.append(
      stateId,
      Date.now(),
      new SmartBuffer().writeUInt8(0xff).writeUInt32LE(userBuffer.length).writeBuffer(userBuffer).toBuffer()
    );
  }
  unsubscribeUser(stateId: StateId, userId: UserId) {
    if (!stateInfo.has(stateId)) {
      return;
    }
    const subscribers = stateInfo.get(stateId)!.subscriptions;
    if (subscribers.size > 1) {
      subscribers.delete(userId);
    } else {
      stateInfo.delete(stateId);
      changedStates.delete(stateId);
      userMessages.delete(stateId);
      log.unload(stateId);
    }
  }
  handleUpdate(stateId: StateId, userId: UserId, data: Buffer) {
    if (!stateInfo.has(stateId)) {
      return;
    }
    const { state, rng, subscriptions } = stateInfo.get(stateId)!;
    const reader = SmartBuffer.fromBuffer(data);
    const [method, msgId, argsBuffer] = [reader.readUInt8(), reader.readUInt32LE(), reader.readBuffer()];
    const user = subscriptions.get(userId)!;
    const time = Date.now();
    const response = impl.getResult(state, user, method, ctx(rng, time, handleEvent(stateId)), argsBuffer);
    if (response !== undefined) {
      if (impl.changed()) {
        changedStates.add(stateId);
        log.append(
          stateId,
          time,
          new SmartBuffer()
            .writeUInt8(method)
            .writeUInt32LE(userId.length)
            .writeString(userId)
            .writeUInt32LE(argsBuffer.length)
            .writeBuffer(argsBuffer)
            .toBuffer()
        );
      }
      if (!userMessages.has(stateId)) {
        userMessages.set(stateId, new Map([[userId, [{ type: "response", msgId, response }]]]));
      } else {
        if (!userMessages.get(stateId)!.has(userId)) {
          userMessages.get(stateId)!.set(userId, [{ type: "response", msgId, response }]);
        } else {
          userMessages.get(stateId)!.get(userId)!.push({ type: "response", msgId, response });
        }
      }
    }
  }
}

const coordinator = await register(new Store());

function loadState(stateId: StateId) {
  try {
    const rows = log.load(stateId);
    const users: Map<UserId, UserData> = new Map();

    const { time, record } = rows[0];
    const reader = SmartBuffer.fromBuffer(record);
    const seed = reader.readBigUInt64LE();
    const userBuffer = reader.readBuffer(reader.readUInt32LE());
    const argsBuffer = reader.readBuffer(reader.readUInt32LE());
    const user = decode(userBuffer) as UserData;
    users.set(user.id, user);
    const rng = seedrandom(seed.toString(36));
    const state = impl.initialize(user, ctx(rng, time, handleEvent(stateId)), argsBuffer);

    for (let i = 1; i < rows.length; i++) {
      const { time, record } = rows[i];
      const reader = SmartBuffer.fromBuffer(record);
      const method = reader.readUInt8();
      if (method === 0xff) {
        const userBuffer = reader.readBuffer(reader.readUInt32LE());
        const user = decode(userBuffer) as UserData;
        users.set(user.id, user);
        continue;
      }
      {{#if tick}}
      if (method === 0xfe) {
        const timeDelta = reader.readUInt32LE();
        impl.onTick(state, ctx(rng, time, handleEvent(stateId)), timeDelta / 1000);
        continue;
      }
      {{/if}}
      const userId = reader.readString(reader.readUInt32LE());
      const argsBuffer = reader.readBuffer(reader.readUInt32LE());
      impl.getResult(state, users.get(userId)!, method, ctx(rng, time, noop), argsBuffer);
    }

    return { state, rng };
  } catch (e) {
    console.error("Unable to load state", stateId.toString(36), e);
  }
}

function sendUpdate(stateId: StateId, state: State | undefined, user: UserData, messages: Message[]) {
  const userState = state === undefined ? undefined : impl.getUserState(state, user);
  return coordinator.onStateUpdate(stateId, user.id, Buffer.from(encodeState(userState, messages)));
}

function ctx(rng: ReturnType<seedrandom>, time: number, handleEvent: (event: string, userId: UserId) => void) {
  return {
    rand: () => rng(),
    randInt: (limit?: number) => (limit === undefined ? rng.int32() : Math.floor(rng() * limit)),
    time: () => time,
    event: handleEvent,
  };
}

function handleEvent(stateId: StateId) {
  return (event: string, userId: UserId) => {
    const messages = userMessages.get(stateId);
    if (messages === undefined) {
      userMessages.set(stateId, new Map([[userId, [{ type: "event", event }]]]));
    } else {
      if (!messages.has(userId)) {
        messages.set(userId, [{ type: "event", event }]);
      } else {
        messages.get(userId)!.push({ type: "event", event });
      }
    }
  };
}

function noop() {}<|MERGE_RESOLUTION|>--- conflicted
+++ resolved
@@ -43,13 +43,8 @@
         });
       });
       changedStates.clear();
-<<<<<<< HEAD
       userMessages.clear();
-    }, 100);
-=======
-      userResponses.clear();
     }, {{tick}});
->>>>>>> cdd83013
     {{#if tick}}
 
     let prevUpdateTime = Date.now();
