--- conflicted
+++ resolved
@@ -38,13 +38,8 @@
       {{/each}}
     };
   },
-<<<<<<< HEAD
-  encode(obj: {{@key}}, buf?: SmartBuffer) {
-    buf ??= new SmartBuffer();
-=======
   encode(obj: {{@key}}, buf?: Writer) {
     buf ??= new Writer();
->>>>>>> c113bb0e
     {{#each properties}}
     {{> renderEncodeArg arg=@key}};
     {{/each}}
@@ -64,15 +59,9 @@
   values() {
     return [{{#each options}}"{{@key}}"{{#unless @last}}, {{/unless}}{{/each}}];
   },
-<<<<<<< HEAD
-  encode(obj: Uni, buf?: SmartBuffer) {
-    buf ??= new SmartBuffer();
-    writeUInt(buf, this.values().indexOf(obj.type));
-=======
   encode(obj: Uni, buf?: Writer) {
     buf ??= new Writer();
-    writeUInt(buf, this.values().indexOf(obj._type));
->>>>>>> c113bb0e
+    writeUInt(buf, this.values().indexOf(obj.type));
     {{#each options}}
     {{#unless @first}}else {{/unless}}if (obj.type === "{{@key}}") {
       const x = obj.val;
@@ -103,13 +92,8 @@
       {{/each}}
     };
   },
-<<<<<<< HEAD
-  encode(obj: {{makeRequestName @key}}, buf?: SmartBuffer) {
-    buf ??= new SmartBuffer();
-=======
   encode(obj: {{makeRequestName @key}}, buf?: Writer) {
     buf ??= new Writer();
->>>>>>> c113bb0e
     {{#each properties}}
     {{> renderEncodeArg arg=@key}};
     {{/each}}
@@ -157,15 +141,12 @@
 undefined
 {{~else if (eq type "object")}}
 {{typeString}}.default()
-<<<<<<< HEAD
 {{~else if (eq type "union")}}
 {{#each options}}
 {{#if @first}}
 { type: "{{@key}}", val: {{@key}}.default() }
 {{~/if}}
 {{/each}}
-=======
->>>>>>> c113bb0e
 {{~else if (eq type "plugin")}}
 {{> renderDefault item}}
 {{/if}}
