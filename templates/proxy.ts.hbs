import WebSocket from "ws";
import { Socket } from "net";
import express from "express";
import jwt from "jsonwebtoken";
import pb from "protobufjs";
import { createServer } from "vite";
import * as http from "http";
import { dirname, join } from "path";
import { fileURLToPath } from "url";
import Store from "./store";
import { {{userData}}, PlayerState } from "./types";

type StateId = string;
type Connection = WebSocket & { isAlive: boolean };
interface UpdateRequest {
  method: string;
  msgId: string;
  args: any;
}

const app = express();
const server = http.createServer(app);
const wss = new WebSocket.Server({ noServer: true });
const vite = await createServer({
  server: { middlewareMode: true },
  clearScreen: false,
  alias: { vue: "vue/dist/vue.esm.js", protobufjs: "protobufjs/dist/protobuf.js" },
  optimizeDeps: { link: ["./.rtag"] },
});

<<<<<<< HEAD
const root = await pb.load(".rtag/types.proto");
=======
const root = await pb.load(path.join(dirname, "types.proto"));
>>>>>>> 86f0f7d8
const Response = root.lookupType("Response");

const connections: Map<StateId, Set<Connection>> = new Map();
const store = new Store(onNewUserState);

app.use(express.json());
app.post("/register", (req, res) => {
  const userData = req.body;
  const token = jwt.sign(userData, "secret", { noTimestamp: true });
  res.json({ token });
});
app.post("/new", (req, res) => {
  const token = req.headers.authorization!.split(" ")[1];
  const userData = jwt.verify(token, "secret") as {{userData}};
  const stateId = Math.random().toString(36).substring(2);
  store.newState(stateId, userData, req.body);
  res.json({ stateId });
});
app.use(vite.middlewares);
app.get("/*", (_, res) => {
  res.sendFile(join(dirname(fileURLToPath(import.meta.url)), "{{appEntryPath}}"));
});

server.on("upgrade", (req: http.IncomingMessage, socket: Socket, head: Buffer) => {
  const stateId = req.url!.substring(1);
  wss.handleUpgrade(req, socket, head, (ws) => {
    ws.once("message", (token) => {
      const userData = jwt.verify(token, "secret") as {{userData}};
      const state = store.getUserState(stateId, userData);
      if (state == undefined) {
        socket.write("HTTP/1.1 404 Not Found\r\n\r\n");
        socket.destroy();
        return;
      }
      ws.send(Response.encode({ state }).finish());
      handleConnection(stateId, userData, Object.assign(ws, { isAlive: true }));
    });
  });
});

server.listen(3000, () => {
  console.log("listening on *:3000");
});

setInterval(() => {
  connections.forEach((sockets) => {
    sockets.forEach((socket) => {
      if (!socket.isAlive) {
        socket.terminate();
      } else {
        socket.isAlive = false;
        socket.ping(() => {});
      }
    });
  });
}, 30000);

function handleConnection(stateId: StateId, userData: {{userData}}, socket: Connection) {
  addConnection(stateId, userData, socket);
  socket.on("close", () => {
    deleteConnection(stateId, userData, socket);
  });

  socket.on("message", (data) => {
    const { method, args, msgId }: UpdateRequest = JSON.parse(data as string);
    const maybeError = store.handleUpdate(stateId, userData, method, args);
    socket.send(Response.encode({ res: { msgId, error: maybeError } }).finish());
  });
}

function addConnection(stateId: StateId, userData: {{userData}}, socket: Connection) {
  socket.on("pong", () => {
    socket.isAlive = true;
  });
  const client = JSON.stringify({ stateId, userData });
  if (!connections.has(client)) {
    connections.set(client, new Set([socket]));
    store.subscribeUser(stateId, userData);
  } else {
    connections.get(client)!.add(socket);
  }
}

function deleteConnection(stateId: StateId, userData: {{userData}}, socket: Connection) {
  const client = JSON.stringify({ stateId, userData });
  connections.get(client)!.delete(socket);
  if (connections.get(client)!.size === 0) {
    connections.delete(client);
    store.unsubscribeUser(stateId, userData);
  }
}

function onNewUserState(stateId: StateId, userData: {{userData}}, userState: PlayerState) {
  const client = JSON.stringify({ stateId, userData });
  connections.get(client)!.forEach((socket) => {
    socket.send(Response.encode({ state: userState }).finish());
  });
}<|MERGE_RESOLUTION|>--- conflicted
+++ resolved
@@ -18,6 +18,7 @@
   args: any;
 }
 
+const __dirname = dirname(fileURLToPath(import.meta.url));
 const app = express();
 const server = http.createServer(app);
 const wss = new WebSocket.Server({ noServer: true });
@@ -28,11 +29,7 @@
   optimizeDeps: { link: ["./.rtag"] },
 });
 
-<<<<<<< HEAD
-const root = await pb.load(".rtag/types.proto");
-=======
-const root = await pb.load(path.join(dirname, "types.proto"));
->>>>>>> 86f0f7d8
+const root = await pb.load(join(__dirname, "types.proto"));
 const Response = root.lookupType("Response");
 
 const connections: Map<StateId, Set<Connection>> = new Map();
@@ -53,7 +50,7 @@
 });
 app.use(vite.middlewares);
 app.get("/*", (_, res) => {
-  res.sendFile(join(dirname(fileURLToPath(import.meta.url)), "{{appEntryPath}}"));
+  res.sendFile(join(__dirname, "{{appEntryPath}}"));
 });
 
 server.on("upgrade", (req: http.IncomingMessage, socket: Socket, head: Buffer) => {
