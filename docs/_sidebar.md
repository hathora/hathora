- [Overview](README.md)
- [Architecture](architecture.md)
- [Roadmap](roadmap.md)

<<<<<<< HEAD
- Hathora BuildKit
=======
  - [Tutorial: Uno](tutorial_uno.md)
  - [Tutorial: Among Us](tutorial_among_us.md)
  - [Tutorial: Platformer](tutorial_platformer.md)
  - [Tutorial: Top-Down Shooter](tutorial_top_down_shooter.md)
  - [Showcase](showcase.md)
>>>>>>> 726d4a3e

  - [Getting Started](buildkit/README.md)
  - [Tutorial: Top Down Shooter](buildkit/tutorial_topdown_shooter.md)
  - [Reference](buildkit/reference.md)

- Hathora Cloud

  - [Overview](cloud/README.md)
  - [Reference](cloud/reference.md)

- Hathora Builder

  - [Overview](builder/README.md)

  - Getting Started

    - [Tutorial: Uno](builder/tutorial_uno.md)
    - [Tutorial: Among Us](builder/tutorial_among_us.md)
    - [Tutorial: Platformer](builder/tutorial_platformer.md)
    - [Showcase](builder/showcase.md)

  - Concepts

    - [Data flow](builder/data-flow.md)
    - [Type driven development](builder/type-driven-development.md)
    - [State](builder/state.md)
    - [Methods](builder/methods.md)
    - [Authentication](builder/auth.md)
    - [Networking](builder/networking.md)

  - Reference

    - [hathora.yml](builder/hathora-yml.md)
    - [CLI](builder/cli.md)
    - [Server](builder/server.md)
    - [Client](builder/client.md)
    - [Deploy](builder/deploy.md)

- [Glossary of Terms](glossary.md)<|MERGE_RESOLUTION|>--- conflicted
+++ resolved
@@ -2,18 +2,10 @@
 - [Architecture](architecture.md)
 - [Roadmap](roadmap.md)
 
-<<<<<<< HEAD
 - Hathora BuildKit
-=======
-  - [Tutorial: Uno](tutorial_uno.md)
-  - [Tutorial: Among Us](tutorial_among_us.md)
-  - [Tutorial: Platformer](tutorial_platformer.md)
-  - [Tutorial: Top-Down Shooter](tutorial_top_down_shooter.md)
-  - [Showcase](showcase.md)
->>>>>>> 726d4a3e
 
   - [Getting Started](buildkit/README.md)
-  - [Tutorial: Top Down Shooter](buildkit/tutorial_topdown_shooter.md)
+  - [Tutorial: Top Down Shooter](buildkit/tutorial_top_down_shooter.md)
   - [Reference](buildkit/reference.md)
 
 - Hathora Cloud
