--- conflicted
+++ resolved
@@ -21,13 +21,9 @@
       headers: { Authorization: `Bearer ${token}` },
       responseType: "stream",
     });
-<<<<<<< HEAD
 
     response.data.on('data', (d: any) => process.stdout.write(d));
     response.data.on('end', () => process.stdout.write("\n"));
-=======
-    response.data.pipe(process.stdout);
->>>>>>> 6559a354
   } catch (err) {
     if (axios.isAxiosError(err)) {
       (err.response?.data as Stream).on("data", (data) => console.error(data.toString()));
